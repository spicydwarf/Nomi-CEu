--- conflicted
+++ resolved
@@ -645,11 +645,7 @@
     },
     {
       "projectID": 570458,
-<<<<<<< HEAD
-      "fileID": 4323863,
-=======
       "fileID": 4328930,
->>>>>>> 404c96a2
       "required": true
     },
     {
