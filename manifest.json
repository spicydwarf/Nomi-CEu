--- conflicted
+++ resolved
@@ -684,7 +684,6 @@
       "required": true
     },
     {
-<<<<<<< HEAD
       "projectID": 229002,
       "fileID": 2735197,
       "required": true
@@ -702,10 +701,11 @@
     {
       "projectID": 258426,
       "fileID": 2755790,
-=======
+      "required": true
+    },
+    {
       "projectID": 434344,
       "fileID": 3626352,
->>>>>>> 2089c24f
       "required": true
     }
   ]
